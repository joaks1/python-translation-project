--- conflicted
+++ resolved
@@ -187,10 +187,7 @@
 
 def main():
     import argparse
-<<<<<<< HEAD
-=======
-
->>>>>>> 202253f0
+
     # Create a command-line parser object
     parser = argparse.ArgumentParser(
             formatter_class = argparse.ArgumentDefaultsHelpFormatter)
@@ -231,11 +228,7 @@
     orf = find_first_orf(sequence = sequence,
             start_codons = args.start_codons,
             stop_codons = args.stop_codons)
-<<<<<<< HEAD
-    sys.stdout.write("{}\n".format(orf))
-=======
     sys.stdout.write('{}\n'.format(orf))
->>>>>>> 202253f0
 
 
 if __name__ == '__main__':
